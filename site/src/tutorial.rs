--- conflicted
+++ resolved
@@ -583,14 +583,7 @@
         <Editor example="TimesThree ← |1   ×3\nTimesThree 7"/>
         <Editor example="∵(|2.1 ⊟.×) 1_2_3 4_5_6"/>
         <p>"Stack signatures are useful for documenting functions to make sure that they are used correctly."</p>
-<<<<<<< HEAD
-        <p>"A signature declaration is "<em>"required"</em>" if the function's signature cannot be infered. The compiler can usually infer a function's signature unless you are doing something weird with higher-order functions or fiddling with function arrays, or if you are using "<Prim prim=Recur/>"sion."</p>
-        <Editor example="≑~⋄(⊞|⊙.)+_- ⇡3"/> // Should fail
-        <p>"Simply add a signature declaration to fix this."</p>
-        <Editor example="≑~⋄(|2 ⊞|⊙.)+_- ⇡3"/>
-=======
         <p>"A signature declaration is "<em>"required"</em>" if the function's signature cannot be infered. The compiler can usually infer a function's signature unless you are doing something weird, or if you are using "<Prim prim=Recur/>"sion or "<Prim prim=Break/>"."</p>
->>>>>>> 4cc13092
         <p>"In addition, an error is thrown if a function's signature can be inferred and the inferred signature does not match the declared signature. This can help validate that a function is correct."</p>
         <Editor example="≡(|2 ↻.) 1_2_3 ↯3_3⇡9"/> // Should fail
         <p><strong>"WARNING"</strong>": If the compiler cannot derive the stack signature of a function and you give it one which is "<em>"wrong"</em>", your code may no longer compile in future versions of the language."</p>
