--- conflicted
+++ resolved
@@ -19,9 +19,6 @@
 - Add experimental labels, denoted by a `$` immediately followed by an identifier, which attach a name to an array. This has two uses:
   - Labels are visible in output and in [`stack`](https://uiua.org/docs/stack) diagnostics
   - Labels in code make it easier to understand when reading
-<<<<<<< HEAD
-- Add an experimental `repr` function that produces a string representation of a value in a format that can be read by the interpreter
-=======
 - Add experimental [`shapes`](https://uiua.org/docs/shapes) and [`types`](https://uiua.org/docs/types) modifiers, which validate the shape and type of an array or arrays
   - These both check array properties at runtime and serve as a form of documentation
 - Add experimental [`inventory ⎏`](https://uiua.org/docs/inventory) modifier, which iterates over the unboxed items of an array and re-boxes the results
@@ -29,7 +26,7 @@
 - [`pop ◌`](https://uiua.org/docs/pop) no longer formats from `;`
 - Deprecate [`all ⋔`](https://uiua.org/docs/all)
   - It was rarely used and hard to reason about
->>>>>>> 032b2323
+- Add an experimental `repr` function that produces a string representation of a value in a format that can be read by the interpreter
 ### Interpreter
 - Numbers that seem to have a floating-point epsilon rounding error will be output with the epsilon noted
 - When hovering a user-defined function's name, the language server will now show whether it is compatible with [`un °`](https://uiua.org/docs/un) and [`under ⍜`](https://uiua.org/docs/under)
